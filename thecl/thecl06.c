/*
 * Redistribution and use in source and binary forms, with
 * or without modification, are permitted provided that the
 * following conditions are met:
 *
 * 1. Redistributions of source code must retain this list
 *    of conditions and the following disclaimer.
 * 2. Redistributions in binary form must reproduce this
 *    list of conditions and the following disclaimer in the
 *    documentation and/or other materials provided with the
 *    distribution.
 *
 * THIS SOFTWARE IS PROVIDED BY THE COPYRIGHT HOLDERS AND
 * CONTRIBUTORS "AS IS" AND ANY EXPRESS OR IMPLIED
 * WARRANTIES, INCLUDING, BUT NOT LIMITED TO, THE IMPLIED
 * WARRANTIES OF MERCHANTABILITY AND FITNESS FOR A
 * PARTICULAR PURPOSE ARE DISCLAIMED. IN NO EVENT SHALL THE
 * COPYRIGHT OWNER OR CONTRIBUTORS BE LIABLE FOR ANY DIRECT,
 * INDIRECT, INCIDENTAL, SPECIAL, EXEMPLARY, OR
 * CONSEQUENTIAL DAMAGES (INCLUDING, BUT NOT LIMITED TO,
 * PROCUREMENT OF SUBSTITUTE GOODS OR SERVICES; LOSS OF USE,
 * DATA, OR PROFITS; OR BUSINESS INTERRUPTION) HOWEVER
 * CAUSED AND ON ANY THEORY OF LIABILITY, WHETHER IN
 * CONTRACT, STRICT LIABILITY, OR TORT (INCLUDING NEGLIGENCE
 * OR OTHERWISE) ARISING IN ANY WAY OUT OF THE USE OF THIS
 * SOFTWARE, EVEN IF ADVISED OF THE POSSIBILITY OF SUCH
 * DAMAGE.
 */
#include <config.h>
#include <stddef.h>
#include <stdio.h>
#include <stdlib.h>
#include <string.h>
#include <math.h>
#include "path.h"
#include "file.h"
#include "program.h"
#include "thecl.h"
#include "util.h"

typedef struct {
PACK_BEGIN
    uint16_t sub_count;
    uint16_t timeline_count;
    uint32_t offsets[];
PACK_END
} PACK_ATTRIBUTE th06_header_t;

typedef struct {
PACK_BEGIN
    uint32_t time;
    uint16_t id;
    uint16_t size;
    uint16_t rank_mask;
    uint16_t param_mask;
    unsigned char data[];
PACK_END
} PACK_ATTRIBUTE th06_instr_t;

typedef struct {
PACK_BEGIN
    uint16_t time;
    int16_t arg0;
    uint16_t id;
    uint8_t size;
    uint8_t rank;
    unsigned char data[];
PACK_END
} PACK_ATTRIBUTE th06_timeline_instr_t;

static ssize_t
th06_value_from_data(
    const unsigned char* data,
    size_t data_length,
    char type,
    value_t* value)
{
    if (type == 'n') {
        return value_from_data(data, data_length, 's', value);
    } else if (type == 'o' || type == 'N') {
        return value_from_data(data, data_length, 'S', value);
    } else {
        return value_from_data(data, data_length, type, value);
    }
}

static ssize_t
th08_value_from_data(
    const unsigned char* data,
    size_t data_length,
    char type,
    value_t* value)
{
    if (type == 'n') {
        return value_from_data(data, data_length, 's', value);
    } else if (type == 'o' || type == 'N') {
        return value_from_data(data, data_length, 'S', value);
    } else if (type == 'm') {
        int ret;
        value_t temp;
        switch (data_length) {
        case 224:
            ret = value_from_data(data, 48, type, &temp);
            util_xor(temp.val.m.data, 48, 0xaa, 0, 0);
            break;
        case 176:
            ret = value_from_data(data, 48, type, &temp);
            util_xor(temp.val.m.data, 48, 0xbb, 0, 0);
            break;
        case 128:
            ret = value_from_data(data, 64, type, &temp);
            util_xor(temp.val.m.data, 64, 0xdd, 0, 0);
            break;
        case 64:
            ret = value_from_data(data, 64, type, &temp);
            util_xor(temp.val.m.data, 64, 0xee, 0, 0);
            break;
        default:
            ret = value_from_data(data, data_length, type, &temp);
            break;
        }
        value->type = 'z';
        value->val.z = (char*)temp.val.m.data;
        return ret;
    } else
        return value_from_data(data, data_length, type, value);
}

static ssize_t
th95_value_from_data(
    const unsigned char* data,
    size_t data_length,
    char type,
    value_t* value)
{
    if (type == 'n') {
        return value_from_data(data, data_length, 's', value);
    } else if (type == 'o' || type == 'N') {
        return value_from_data(data, data_length, 'S', value);
    } else if (type == 'm') {
        int ret;
        value_t temp;
        ret = value_from_data(data, 48, 'm', &temp);
        util_xor(temp.val.m.data, 48, 0xaa, 0, 0);
        value->type = 'z';
        value->val.z = (char*)temp.val.m.data;
        return ret;
    } else
        return value_from_data(data, data_length, type, value);
}

static char*
th06_param_to_text(
    const thecl_param_t* param)
{
    if (param->type == 'z' || param->type == 'm') {
        const size_t zlen = strlen(param->value.val.z);
        char* ret = malloc(4 + zlen * 2);
        char* temp = ret;
        *temp++ = '"';
        for (size_t z = 0; z < zlen; ++z) {
            if (!param->value.val.z[z])
                break;
            if (param->value.val.z[z] == '"' || param->value.val.z[z] == '\\')
                *temp++ = '\\';
            *temp++ = param->value.val.z[z];
        }
        *temp++ = '"';
        *temp++ = '\0';
        return ret;
    } else
        return value_to_text(&param->value);
}

static char*
th06_stringify_param(
    const thecl_sub_t* sub,
    const thecl_instr_t* instr,
    const thecl_param_t* param,
    unsigned int version)
{
    char temp[512];
    switch(param->type) {
        case 'n':
            snprintf(temp, 512, "\"Sub%d\"", param->value.val.s);
            return strdup(temp);
        case 'N':
            snprintf(temp, 512, "\"Sub%d\"", param->value.val.S);
            return strdup(temp);
        case 'o':
            snprintf(temp, 512, "%s_%d", sub->name, instr->offset + param->value.val.S);
            return strdup(temp);
        default:
            if (
                   (param->stack || version == 6)
                && (param->value.type == 'f' || param->value.type == 'S' || param->value.type == 's')
            ) {
                int val;
                if (param->value.type == 'S') val = param->value.val.S;
                else if (param->value.type == 'f') val = floor(param->value.val.f);
                else val = param->value.val.s;

                seqmap_entry_t* ent = seqmap_get(g_eclmap->gvar_names, val);
                if (ent) {
                    snprintf(temp, 256, "%c%s", param->value.type == 'f' ? '%' : '$', ent->value);
                    return strdup(temp);
                }
            }


            char* ret = th06_param_to_text(param);
            sprintf(temp, "%s%s%s",
                param->stack ? "[" : "",
                ret,
                param->stack ? "]" : "");
            free(ret);

            return strdup(temp);
    }
}

static const id_format_pair_t th06_timeline_fmts[] = {
    /* the first parameter is a part of the struct and is always s */
    {0, "nfffssS"},
    {2, "nfffssS"},
    {4, "nfffssS"},
    {6, "nfffssS"},
    {8, "s"},
    {9, "s"},
    {10, "sSS"},
    {12, "s"},
    { 0, 0 },
};

static const id_format_pair_t th07_timeline_fmts[] = {
    {0, "sfffssSS"},
    {2, "sfffssSS"},
    {4, "sfffssSS"},
    {6, "sfffssSS"},
    { 0, 0 },
};

static const id_format_pair_t th08_timeline_fmts[] = {
    { 0, "sSffssSS"},
    { 1, "sSffssSS"},
    { 2, "sSffssSSS"},
    { 4, "sSffssSSS"},
    { 6, "sS"},
    { 7, "sS"},
    { 8, "sSS"},
    { 10, "sS"},
    { 13, "sS"},
    { 14, "sS"},
    { 15, "sSffssSS"},
    { 16, "s"},
    { 0, 0 },
};

static const id_format_pair_t th09_timeline_fmts[] = {
    { 17, "sSffssSS"},
    { 0, 0 },
};

static const char*
th06_find_timeline_format(
    unsigned int version,
    unsigned int id)
{
    seqmap_entry_t *ent = seqmap_get(g_eclmap->timeline_ins_signatures, id);
    if (ent)
        return ent->value;

    const char* ret = NULL;

    switch(version) {
        case 95:
        case 9:
            if ((ret = find_format(th09_timeline_fmts, id))) break; /* fallthrough */
        case 8:
            ret = find_format(th08_timeline_fmts, id);
            break;
        case 7:
            if ((ret = find_format(th07_timeline_fmts, id))) break; /* fallthrough */
        case 6:
            ret = find_format(th06_timeline_fmts, id);
            break;
        default:
            fprintf(stderr, "%s: unsupported version: %u\n", argv0, version);
            return NULL;
    }

    if (!ret)
        fprintf(stderr, "%s: id %d was not found in the timeline format table\n", argv0, id);

    return ret;
}

/* TODO: Try to derive the TH07 table from this. */
static const id_format_pair_t th06_fmts[] = {
    /* Special param types:
        - 'o' - 'S' used as a label (offset in jump instructions)
        - 'N' - 'S' used as a sub name string (in call/enm creation instructions)
        - 'n' - 's' used as a sub name string
    */
    { 0, "" },
    { 1, "S" },
    { 2, "So" },
    { 3, "SoS" },
    { 4, "SS" },
    { 5, "Sf" },
    { 6, "SS" },
    { 7, "SSS" },
    { 8, "Sf" },
    { 9, "Sff" },
    { 10, "S" },
    { 11, "S" },
    { 12, "S" },
    { 13, "SSS" },
    { 14, "SSS" },
    { 15, "SSS" },
    { 16, "SSS" },
    { 17, "SSS" },
    { 18, "S" },
    { 19, "S" },
    { 20, "Sff" },
    { 21, "Sff" },
    { 22, "Sff" },
    { 23, "Sff" },
    { 24, "Sff" },
    { 25, "Sffff" },
    { 26, "S" },
    { 27, "SS" },
    { 28, "ff" },
    { 29, "So" },
    { 30, "So" },
    { 31, "So" },
    { 32, "So" },
    { 33, "So" },
    { 34, "So" },
    { 35, "NSf" },
    { 36, "" },
    { 37, "NSfSS" },
    { 38, "NSfSS" },
    { 39, "NSfSS" },
    { 40, "NSfSS" },
    { 41, "NSfSS" },
    { 42, "NSfSS" },
    { 43, "fff" },
    { 44, "fff" },
    { 45, "ff" },
    { 46, "f" },
    { 47, "f" },
    { 48, "f" },
    { 49, "ff" },
    { 50, "ff" },
    { 51, "ff" },
    { 52, "Sff" },
    { 53, "Sff" },
    { 54, "Sff" },
    { 55, "Sff" },
    { 56, "Sfff" },
    { 57, "Sfff" },
    { 58, "Sfff" },
    { 59, "Sfff" },
    { 60, "Sfff" },
    { 61, "S" },
    { 62, "S" },
    { 63, "S" },
    { 64, "S" },
    { 65, "ffff" },
    { 66, "" },
    { 67, "ssSSffffS" },
    { 68, "ssSSffffS" },
    { 69, "ssSSffffS" },
    { 70, "ssSSffffS" },
    { 71, "ssSSffffS" },
    { 72, "ssSSffffS" },
    { 73, "ssSSffffS" },
    { 74, "ssSSffffS" },
    { 75, "ssSSffffS" },
    { 76, "S" },
    { 77, "S" },
    { 78, "" },
    { 79, "" },
    { 80, "" },
    { 81, "fff" },
    { 82, "SSSSffff" },
    { 83, "" },
    { 84, "S" },
    { 85, "ssfSffffSSSSSS" },
    { 86, "ssffSfffSSSSSS" },
    { 87, "S" },
    { 88, "Sf" },
    { 89, "Sf" },
    { 90, "Sfff" },
    { 91, "S" },
    { 92, "S" },
    { 93, "ssz" },
    { 94, "" },
    { 95, "NfffssS" },
    { 96, "" },
    { 97, "S" },
    { 98, "ssssS" },
    { 99, "SS" },
    { 100, "S" },
    { 101, "S" },
    { 102, "Sffff" },
    { 103, "fff" },
    { 104, "S" },
    { 105, "S" },
    { 106, "S" },
    { 107, "S" },
    { 108, "N" },
    { 109, "NS" },
    { 110, "S" },
    { 111, "S" },
    { 112, "S" },
    { 113, "S" },
    { 114, "N" },
    { 115, "S" },
    { 116, "N" },
    { 117, "S" },
    { 118, "SSss" },
    { 119, "S" },
    { 120, "S" },
    { 121, "SS" },
    { 122, "S" },
    { 123, "S" },
    { 124, "S" },
    { 125, "" },
    { 126, "S" },
    { 127, "S" },
    { 128, "S" },
    { 129, "SS" },
    { 130, "S" },
    { 131, "ffSSSS" },
    { 132, "S" },
    { 133, "" },
    { 134, "" },
    { 135, "S" },
};

static const id_format_pair_t th07_fmts[] = {
    { 0, "" },
    { 1, "" },
    { 2, "So" },
    { 3, "SoS" },
    { 4, "SS" },
    { 5, "ff" },
    { 6, "SS" },
    { 7, "SSS" },
    { 8, "ff" },
    { 9, "fff" },
    { 10, "SS" },
    { 11, "ff" },
    { 12, "SSS" },
    { 13, "SSS" },
    { 14, "SSS" },
    { 15, "SSS" },
    { 16, "SSS" },
    { 17, "S" },
    { 18, "S" },
    { 19, "fff" },
    { 20, "fff" },
    { 21, "fff" },
    { 22, "fff" },
    { 24, "ff" },
    { 25, "ff" },
    { 26, "fffff" },
    { 27, "fSSSffff" },
    { 28, "SSSo" },
    { 29, "ffSo" },
    { 30, "SSSo" },
    { 31, "ffSo" },
    { 32, "SSSo" },
    { 33, "ffSo" },
    { 34, "SSSo" },
    { 35, "ffSo" },
    { 36, "SSSo" },
    { 37, "ffSo" },
    { 38, "SSSo" },
    { 39, "ffSo" },
    { 40, "f" },
    { 41, "S" },
    { 42, "" },
    { 43, "SSS" },
    { 44, "ffS" },
    { 45, "S" },
    { 46, "fff" },
    { 47, "ffS" },
    { 48, "f" },
    { 49, "S" },
    { 50, "f" },
    { 52, "fff" },
    { 53, "ff" },
    { 54, "SSff" },
    { 55, "SSfff" },
    { 56, "Sfffffff" },
    { 57, "ff" },
    { 58, "ff" },
    { 59, "S" },
    { 60, "S" },
    { 61, "S" },
    { 62, "ffff" },
    { 63, "" },
    { 64, "ssSSffffS" },
    { 65, "ssSSffffS" },
    { 66, "ssSSffffS" },
    { 67, "ssSSffffS" },
    { 68, "ssSSffffS" },
    { 69, "ssSSffffS" },
    { 70, "ssSSffffS" },
    { 71, "ssSSffffS" },
    { 72, "ssSSffffS" },
    { 73, "S" },
    { 74, "S" },
    { 75, "" },
    { 76, "" },
    { 77, "" },
    { 78, "fff" },
    { 79, "SSSSSff" },
    { 80, "" },
    { 81, "SS" },
    { 82, "ssffffffSSSSSS" },
    { 83, "ssffffffSSSSSS" },
    { 84, "S" },
    { 85, "Sf" },
    { 86, "Sf" },
    { 87, "Sfff" },
    { 88, "S" },
    { 89, "S" },
    { 90, "ssm" },
    { 91, "" },
    { 92, "SfffSSS" },
    { 93, "SfffSSS" },
    { 94, "" },
    { 95, "S" },
    { 96, "ssssS" },
    { 97, "SS" },
    { 98, "S" },
    { 99, "S" },
    { 100, "Sffff" },
    { 101, "fff" },
    { 102, "S" },
    { 103, "S" },
    { 104, "S" },
    { 105, "S" },
    { 106, "S" },
    { 107, "S" },
    { 108, "SS" },
    { 110, "S" },
    { 111, "S" },
    { 112, "S" },
    { 113, "S" },
    { 114, "S" },
    { 115, "S" },
    { 116, "S" },
    { 117, "SSS" },
    { 118, "SSSfff" },
    { 119, "S" },
    { 120, "S" },
    { 121, "SS" },
    { 122, "SS" },
    { 124, "S" },
    { 125, "S" },
    { 126, "S" },
    { 128, "S" },
    { 131, "ffSSSS" },
    { 132, "S" },
    { 133, "" },
    { 135, "S" },
    { 136, "S" },
    { 137, "S" },
    { 138, "SSSS" },
    { 139, "SSSS" },
    { 140, "ffff" },
    { 141, "S" },
    { 142, "S" },
    { 143, "f" },
    { 144, "SS" },
    { 145, "SS" },
    { 146, "" },
    { 148, "SSS" },
    { 149, "SffS" },
    { 150, "f" },
    { 151, "ffff" },
    { 152, "Sf" },
    { 153, "fff" },
    { 154, "S" },
    { 155, "f" },
    { 156, "SS" },
    { 157, "Sf" },
    { 158, "Sff" },
    { 159, "ffff" },
    { 160, "S" },
    { 161, "S" },
    { 0, 0 },
};

static const id_format_pair_t th08_fmts[] = {
    { 0, "" },
    { 1, "" },
    { 2, "S" },
    { 3, "S" },
    { 4, "So" },
    { 5, "SoS" },
    { 6, "SS" },
    { 7, "ff" },
    { 9, "ff" },
    { 10, "SS" },
    { 11, "SS" },
    { 12, "SS" },
    { 13, "SS" },
    { 14, "SS" },
    { 15, "ff" },
    { 16, "ff" },
    { 17, "ff" },
    { 18, "ff" },
    { 19, "ff" },
    { 20, "SSS" },
    { 21, "SSS" },
    { 22, "SSS" },
    { 23, "SSS" },
    { 24, "SSS" },
    { 25, "fff" },
    { 26, "fff" },
    { 27, "fff" },
    { 28, "fff" },
    { 30, "S" },
    { 31, "S" },
    { 32, "ff" },
    { 33, "ff" },
    { 34, "fffff" },
    { 36, "fSSSffff" },
    { 37, "f" },
    { 38, "ffff" },
    { 39, "fffff" },
    { 40, "SSSo" },
    { 42, "SSSo" },
    { 44, "SSSo" },
    { 45, "ffSo" },
    { 46, "SSSo" },
    { 47, "ffSo" },
    { 48, "SSSo" },
    { 49, "ffSo" },
    { 50, "SSSo" },
    { 51, "ffSo" },
    { 52, "S" },
    { 53, "" },
    { 54, "S" },
    { 55, "S" },
    { 57, "SS" },
    { 58, "S" },
    { 59, "S" },
    { 61, "SS" },
    { 62, "" },
    { 63, "ff" },
    { 64, "SSff" },
    { 65, "ff" },
    { 66, "SSff" },
    { 67, "SSf" },
    { 70, "f" },
    { 71, "f" },
    { 72, "Sffffff" },
    { 73, "Sfff" },
    { 74, "Sff" },
    { 75, "ffff" },
    { 76, "" },
    { 77, "ff" },
    { 78, "ff" },
    { 79, "S" },
    { 80, "S" },
    { 81, "S" },
    { 82, "f" },
    { 83, "S" },
    { 84, "" },
    { 85, "" },
    { 86, "SSS" },
    { 87, "ffS" },
    { 88, "SS" },
    { 90, "SffSSS" },
    { 91, "SffSSS" },
    { 92, "SffSSS" },
    { 93, "SffSSSS" },
    { 94, "SffSSSS" },
    { 95, "" },
    { 96, "ssSSffffS" },
    { 97, "ssSSffffS" },
    { 98, "ssSSffffS" },
    { 99, "ssSSffffS" },
    { 100, "ssSSffffS" },
    { 101, "ssSSffffS" },
    { 104, "ssSSffffS" },
    { 105, "S" },
    { 106, "S" },
    { 107, "" },
    { 108, "" },
    { 110, "ff" },
    { 111, "SSSSSff" },
    { 112, "" },
    { 113, "SS" },
    { 114, "ssffffffSSSSSS" },
    { 116, "S" },
    { 117, "Sf" },
    { 118, "Sf" },
    { 119, "Sfff" },
    { 120, "S" },
    { 121, "S" },
    { 122, "ssSmmmm" },
    { 123, "" },
    { 124, "S" },
    { 126, "SS" },
    { 127, "S" },
    { 128, "Sffff" },
    { 129, "S" },
    { 130, "S" },
    { 131, "S" },
    { 132, "S" },
    { 133, "SSS" },
    { 134, "SS" },
    { 135, "SS" },
    { 136, "SS" },
    { 137, "SS" },
    { 139, "SSS" },
    { 140, "SSSfSS" },
    { 141, "S" },
    { 142, "S" },
    { 144, "SS" },
    { 145, "S" },
    { 147, "S" },
    { 148, "S" },
    { 152, "ffSSSS" },
    { 153, "" },
    { 155, "S" },
    { 157, "SSSS" },
    { 158, "SSSS" },
    { 159, "S" },
    { 160, "S" },
    { 162, "" },
    { 165, "f" },
    { 167, "Sf" },
    { 168, "S" },
    { 173, "S" },
    { 174, "S" },
    { 175, "S" },
    { 176, "S" },
    { 177, "S" },
    { 178, "SSf" },
    { 179, "" },
    { 181, "" },
    { 182, "S" },
    { 183, "S" },
    { 184, "S" },
    { 0, 0 },
};

static const id_format_pair_t th09_fmts[] = {
    { 14, "SS" },
    { 63, "Sf" },
    { 64, "SSSf" },
    { 110, "SS" },
    { 114, "ssffSSffSSSSSS" },
    { 138, "S" },
    { 185, "S" },
    { 186, "" },
    { 187, "S" },
    { 0, 0 },
};

static const id_format_pair_t th95_fmts[] = {
    { 0, "" },
    { 14, "SS" },
    { 42, "SfSS" },
    { 43, "fffS" },
    { 49, "fffS" },
    { 56, "SSSSSS" },
    { 84, "Sff" },
    { 85, "" },
    { 86, "SSSffffS" },
    { 87, "SSSffffS" },
    { 88, "SSSffffS" },
    { 89, "SSSffffS" },
    { 90, "SSSffffS" },
    { 91, "SSSffffS" },
    { 94, "SSSffffS" },
    { 100, "ff" },
    { 101, "SSSSSff" },
    { 102, "" },
    { 103, "SS" },
    { 104, "m" },
    { 105, "" },
    { 108, "SS" },
    { 109, "S" },
    { 112, "S" },
    { 114, "S" },
    { 115, "SSS" },
    { 117, "SS" },
    { 118, "S" },
    { 119, "S" },
    { 142, "" },
    { 143, "SS" },
    { 144, "S" },
    { 145, "SSffff" },
    { 146, "SSffff" },
    { 147, "SSfffSSSSfS" },
    { 149, "f" },
    { 150, "S" },
    { 151, "SS" },
    { 152, "fS" },
    { 153, "SSfffSSSSfS" },
    { 155, "SSfffSSSSffff" },
    { 157, "SSfffSSSSfSff" },
    { 0, 0 },
};

static const char*
th06_find_format(
    unsigned int version,
    unsigned int id,
    bool is_timeline)
{
    if (is_timeline) return th06_find_timeline_format(version, id);

    seqmap_entry_t *ent = seqmap_get(g_eclmap->ins_signatures, id);
    if (ent)
        return ent->value;

    const char* ret = NULL;

    switch (version) {
    case 95:
        if ((ret = find_format(th95_fmts, id))) break;
        ret = find_format(th08_fmts, id);
        break;
    case 9:
        if ((ret = find_format(th09_fmts, id))) break; /* fallthrough */
    case 8:
        ret = find_format(th08_fmts, id);
        break;
    case 7:
        ret = find_format(th07_fmts, id);
        break;
    case 6:
        ret = find_format(th06_fmts, id);
        break;
    default:
        fprintf(stderr, "%s: unsupported version: %u\n", argv0, version);
        return NULL;
    }

    if (!ret)
        fprintf(stderr, "%s: id %d was not found in the format table\n", argv0, id);

    return ret;
}

static int
th06_check_timeline_sentinel(
    unsigned int version,
    th06_timeline_instr_t* raw_instr)
{
    if (version < 8)
        return raw_instr->time == 0xffff && raw_instr->arg0 == 4;
    else
        return raw_instr->time == 0xffff && (uint16_t)raw_instr->arg0 == 0xffff && raw_instr->size == 0x00;
}

static void
th06_insert_labels(
    thecl_t* ecl)
{
    thecl_sub_t* sub;
    list_for_each(&ecl->subs, sub) {

        thecl_instr_t* instr;
        list_for_each(&sub->instrs, instr) {

            thecl_param_t* param;
            list_for_each(&instr->params, param) {

                if (param->type == 'o') {
                    if (param->value.val.S + instr->offset == 0) {
                        /* Beginning of the sub, so the label can't be inserted
                         * by looking for instr to insert if after. */
                        thecl_instr_t* label = thecl_instr_label(0);
                        list_prepend_new(&sub->instrs, label);
                        continue;
                    }

                    list_node_t* node;
                    list_for_each_node(&sub->instrs, node) {
                        thecl_instr_t* instr_find = node->data;

                        if (instr_find->offset + instr_find->size == instr->offset + param->value.val.S) {

                            thecl_instr_t* instr_next = node->next ? (thecl_instr_t*)node->next->data : NULL;
                            if (instr_next == NULL || (instr_next != NULL && instr_next->type != THECL_INSTR_LABEL)) {
                                thecl_instr_t* label = thecl_instr_label(instr_find->offset + instr_find->size);
                                list_append_to(&sub->instrs, label, node);
                            }

                            break;
                        }
                    }
                }
            }
        }
    }
}

static thecl_t*
th06_open(
    FILE* stream,
    unsigned int version)
{
    long file_size;
    unsigned char* map;

    const th06_header_t* header;

    file_size = file_fsize(stream);
    if (file_size == -1)
        return NULL;

    map = file_mmap(stream, file_size);
    if (!map)
        return NULL;

    /* TODO: Check magic. */
    if (version >= 8)
        header = (th06_header_t*)(map + sizeof(uint32_t));
    else
        header = (th06_header_t*)map;

    size_t timeline_count;
    size_t timeline_count_max;
    if (version == 9) {
        timeline_count = header->timeline_count;
        timeline_count_max = header->timeline_count;
    } else if (version == 6) {
        timeline_count = 1;
        timeline_count_max = 3;
    } else {
        timeline_count = header->timeline_count;
        timeline_count_max = 16;
    }

    thecl_t* ecl = thecl_new();
    ecl->version = version;
    ecl->sub_count = header->sub_count;

    for (size_t s = 0; s < header->sub_count; ++s) {
        unsigned int rank = 0xff << 8;
        char name[256];
        thecl_sub_t* sub = malloc(sizeof(*sub));
        memset(sub, 0, sizeof(*sub));
        sprintf(name, "Sub%zu", s);
        sub->name = strdup(name);
        sub->format = NULL;
        list_init(&sub->instrs);
        list_init(&sub->labels);
        unsigned int time = 0;

        const void* raw_sub = map + header->offsets[timeline_count_max + s];
        const th06_instr_t* raw_instr = (th06_instr_t*)(raw_sub);
        while (raw_instr->time != 0xffffffff && raw_instr->size) {
            if (raw_instr->time != time) {
                thecl_instr_t* new = thecl_instr_time(raw_instr->time);
                new->offset = (ptrdiff_t)raw_instr - (ptrdiff_t)raw_sub;
                list_append_new(&sub->instrs, new);
                time = raw_instr->time;
            }

            if (raw_instr->rank_mask != rank) {
                uint16_t rank_mask = raw_instr->rank_mask >> 8;
                if (version == 6 || version == 7)
                    rank_mask |= 0xf0;
                thecl_instr_t* new = thecl_instr_rank(rank_mask & 0xff);
                new->offset = (ptrdiff_t)raw_instr - (ptrdiff_t)raw_sub;
                list_append_new(&sub->instrs, new);
                rank = raw_instr->rank_mask;
            }

            thecl_instr_t* instr = thecl_instr_new();
            instr->id = raw_instr->id;
            instr->size = raw_instr->size;
            instr->offset = (ptrdiff_t)raw_instr - (ptrdiff_t)raw_sub;

            const char* format;

            if (raw_instr->id == 0)
                format = "";
            else
                format = th06_find_format(version, raw_instr->id, 0);

            if (!format) {
                fprintf(stderr, "%-3d %04xB R%04x [%04x]: ",
                    raw_instr->id,
                    raw_instr->size,
                    raw_instr->rank_mask,
                    raw_instr->param_mask
                    );

                for (size_t d = 0; d < raw_instr->size - sizeof(th06_instr_t); d += 4) {
                    fprintf(stderr, " %08x (%d, %f)",
                        *(uint32_t*)(raw_instr->data + d),
                        *(int32_t*)(raw_instr->data + d),
                        *(float*)(raw_instr->data + d)
                        );
                }

                fprintf(stderr, "\n");
                goto next;
            }

            if (raw_instr->size > sizeof(th06_instr_t)) {
                value_t* values;
                if (version == 7 || version == 95)
                    values = value_list_from_data(th95_value_from_data, raw_instr->data, raw_instr->size - sizeof(th06_instr_t), format);
                else if (version == 8)
                    values = value_list_from_data(th08_value_from_data, raw_instr->data, raw_instr->size - sizeof(th06_instr_t), format);
                else
                    values = value_list_from_data(th06_value_from_data, raw_instr->data, raw_instr->size - sizeof(th06_instr_t), format);
                value_t* value_iter = values;
                uint16_t param_mask = raw_instr->param_mask;

                size_t p = 0;
                char f;
                while (value_iter->type) {
                    f = format[p];
                    thecl_param_t* param = param_new(f);
                    param->value = *value_iter;
                    if (version != 6 && param_mask & 1)
                        param->stack = 1;
                    param_mask >>= 1;
                    ++value_iter;
                    ++p;
                    list_append_new(&instr->params, param);
                }
                free(values);
            }

            list_append_new(&sub->instrs, instr);

next:
            raw_instr = (th06_instr_t*)((char*)raw_instr + raw_instr->size);
        }

        list_append_new(&ecl->subs, sub);
    }

    th06_insert_labels(ecl);

    thecl_timeline_t* timeline;

    for (size_t e = 0; e < timeline_count; ++e) {
        char name[128];
        sprintf(name, "Timeline%zu", e);

        timeline = malloc(sizeof(*timeline));
        strcpy(timeline->name, name);
        list_init(&timeline->instrs);

        uint16_t time = 0;
        uint8_t rank = version >= 8 ? 0xff : 0x00;
        th06_timeline_instr_t* raw_instr = (th06_timeline_instr_t*)(map + header->offsets[e]);
        while(!th06_check_timeline_sentinel(version, raw_instr)) {
            if (raw_instr->rank != rank) {
                thecl_instr_t* new = thecl_instr_rank(raw_instr->rank);
                list_append_new(&timeline->instrs, new);
                rank = raw_instr->rank;
            }
            if (raw_instr->time != time) {
                thecl_instr_t* new = thecl_instr_time(raw_instr->time);
                list_append_new(&timeline->instrs, new);
                time = raw_instr->time;
            }

            thecl_instr_t* instr = thecl_instr_new();
            instr->size = raw_instr->size;
            instr->id = raw_instr->id;

            const char* format = th06_find_timeline_format(version, raw_instr->id);

            if (!format) {
                fprintf(stderr, "%-3d %04xB: ",
                    raw_instr->id,
                    raw_instr->size
                    );

                for (size_t d = 0; d < raw_instr->size - sizeof(th06_timeline_instr_t); d += 4) {
                    fprintf(stderr, " %08x (%d, %f)",
                        *(uint32_t*)(raw_instr->data + d),
                        *(int32_t*)(raw_instr->data + d),
                        *(float*)(raw_instr->data + d)
                        );
                }

                fprintf(stderr, "\n");
            } else {
                thecl_param_t* param0 = param_new(format[0]);
                param0->value.val.s = raw_instr->arg0;
                list_append_new(&instr->params, param0);

                if (raw_instr->size > sizeof(th06_timeline_instr_t)) {
                    /* The first parameter is in the struct and is always s, so it needs to be ignored here. */
                    value_t* values = value_list_from_data(value_from_data, raw_instr->data, raw_instr->size - sizeof(th06_timeline_instr_t), format + 1);
                    value_t* value_iter = values;
                    while (value_iter->type) {
                        thecl_param_t* param = param_new(value_iter->type);
                        param->value = *value_iter;
                        ++value_iter;
                        list_append_new(&instr->params, param);
                    }
                    free(values);
                }

                list_append_new(&timeline->instrs, instr);
            }

            raw_instr = (th06_timeline_instr_t*)((char*)raw_instr + raw_instr->size);
        }

        list_append_new(&ecl->timelines, timeline);
    }

    file_munmap(map, file_size);

    return ecl;
}

static void
th06_trans(
    thecl_t* ecl)
{
    if (!ecl)
        return;
}

static void
th06_dump(
    const thecl_t* ecl,
    FILE* out)
{
    if (!ecl || !out)
        return;

    thecl_sub_t* sub;
    list_for_each(&ecl->subs, sub) {
        fprintf(out, "\nsub %s()\n{\n", sub->name);

        thecl_instr_t* instr;
        unsigned int time_last = 0;
        list_for_each(&sub->instrs, instr) {
            switch (instr->type) {
            case THECL_INSTR_TIME:
                fprintf(out, "+%u: //%u\n", instr->time - time_last, instr->time);
                time_last = instr->time;
                break;
            case THECL_INSTR_RANK:
                if(instr->rank == 0xFF) fprintf(out, "!*");
                else if(instr->rank == 0xF0) fprintf(out, "!-");
                else {
                    fprintf(out, "!%s%s%s%s%s%s%s%s",
                        (instr->rank) & RANK_EASY    ? "E" : "",
                        (instr->rank) & RANK_NORMAL  ? "N" : "",
                        (instr->rank) & RANK_HARD    ? "H" : "",
                        (instr->rank) & RANK_LUNATIC ? "L" : "",
                        !((instr->rank) & RANK_ID_4) ? "4" : "",
                        !((instr->rank) & RANK_ID_5) ? "5" : "",
                        !((instr->rank) & RANK_ID_6) ? "6" : "",
                        !((instr->rank) & RANK_ID_7) ? "7" : "");
                }
                break;
            case THECL_INSTR_LABEL:
                fprintf(out, "%s_%u:\n", sub->name, instr->offset);
                break;
            case THECL_INSTR_INSTR: {
                seqmap_entry_t *ent = seqmap_get(g_eclmap->ins_names, instr->id);
                if (ent) {
                    fprintf(out, "    %s(", ent->value);
                }
                else {
                    fprintf(out, "    ins_%u(", instr->id);
                }
                thecl_param_t* param;
                int first = 1;
                list_for_each(&instr->params, param) {
                    if (!first) {
                        fprintf(out, ", ");
                    } else {
                        first = 0;
                    }

                    char* ret = th06_stringify_param(sub, instr, param, ecl->version);
                    fprintf(out, "%s", ret);
                    free(ret);
                }
                fprintf(out, ");\n");
                break;
            }
            default:
                abort();
            }
        }

        fprintf(out, "}\n");
    }

    thecl_timeline_t* timeline;
    list_for_each(&ecl->timelines, timeline) {
        fprintf(out, "\ntimeline %s()\n{\n", timeline->name);
        thecl_instr_t* instr;
        unsigned int time_last = 0;
        list_for_each(&timeline->instrs, instr) {
            switch(instr->type) {
            case THECL_INSTR_TIME:
                if (instr->time != 0xffff) /* The last ins has to always be 0xffff, so let's not make it relative... */
                    fprintf(out, "+%u: //%u\n", instr->time - time_last, instr->time);
                else
                    fprintf(out, "%u:\n", instr->time);
                time_last = instr->time;
                break;
            case THECL_INSTR_RANK:
                if(instr->rank == 0xFF) fprintf(out, "!*\n");
                else if(instr->rank == 0xF0) fprintf(out, "!-\n");
                else {
                    fprintf(out, "!%s%s%s%s%s%s%s%s\n",
                        (instr->rank) & RANK_EASY    ? "E" : "",
                        (instr->rank) & RANK_NORMAL  ? "N" : "",
                        (instr->rank) & RANK_HARD    ? "H" : "",
                        (instr->rank) & RANK_LUNATIC ? "L" : "",
                        !((instr->rank) & RANK_ID_4) ? "4" : "",
                        !((instr->rank) & RANK_ID_5) ? "5" : "",
                        !((instr->rank) & RANK_ID_6) ? "6" : "",
                        !((instr->rank) & RANK_ID_7) ? "7" : "");
                }
                break;
            case THECL_INSTR_INSTR: {
                seqmap_entry_t *ent = seqmap_get(g_eclmap->timeline_ins_names, instr->id);
                if (ent)
                    fprintf(out, "    %s(", ent->value);
                else
                    fprintf(out, "    ins_%u(", instr->id);

                int first = 1;
                thecl_param_t* param;
                list_for_each(&instr->params, param) {
                    if (!first) {
                        fprintf(out, ", ");
                    } else {
                        first = 0;
                    }

                    char* ret = th06_stringify_param(NULL, instr, param, ecl->version);
                    fprintf(out, "%s", ret);
                    free(ret);
                }
                fprintf(out, ");\n");
                break;
            }
            default:
                abort();
            }
        }
        fprintf(out, "}\n");
    }
}

static size_t
th06_timeline_instr_size(
    unsigned int version,
    const thecl_instr_t* instr)
{
    (void)version;
    size_t ret = sizeof(th06_timeline_instr_t);
    thecl_param_t* param;
    int first = 1;
    list_for_each(&instr->params, param) {
        /* The first parameter is already a part of the struct. */
        if (first) first = 0;
        else {
            value_t v = param->value;
            v.type = param->type;
            ret += value_size(&v);
        }
    }

    return ret;
}

static size_t
th06_instr_size(
    unsigned int version,
    const thecl_instr_t* instr,
    bool is_timeline)
{
    if (is_timeline) return th06_timeline_instr_size(version, instr);

    size_t ret = sizeof(th06_instr_t);

    if        (version ==  6 && instr->id ==  93) {
        return ret + 4 + 34;
    } else if (version ==  7 && instr->id ==  90) {
        return ret + 4 + 48;
    } else if (version ==  8 && instr->id == 122) {
        return ret + 4 + 4 + 48 + 48 + 64 + 64;
    } else if (version == 95 && instr->id == 104) {
        return ret + 48;
    } else {
        thecl_param_t* param;
        list_for_each(&instr->params, param) {
            if (param->type == 'n') {
                ret += sizeof(uint16_t);
            } else if (param->type == 'o' || param->type == 'N')  {
                ret += sizeof(uint32_t);
            } else {
                value_t v = param->value;
                v.type = param->type;
                ret += value_size(&v);
            }
        }
    }

    return ret;
}

static thecl_t*
th06_parse(
    FILE* in,
    char* filename,
    unsigned int version)
{
    parser_state_t state;

    state.instr_time = 0;
    state.instr_rank = 0xff;
    state.instr_flags = 0;
    state.version = version;
    state.uses_numbered_subs = true;
    state.has_overdrive_difficulty = false;
    state.uses_stack_offsets = false;
    list_init(&state.expressions);
    list_init(&state.block_stack);
    list_init(&state.global_definitions);
    state.scope_stack = NULL;
    state.scope_cnt = 0;
    state.scope_id = 0;
    state.current_sub = NULL;
    state.ecl = thecl_new();
    state.ecl->version = version;
    state.instr_format = th06_find_format;
    state.instr_size = th06_instr_size;
<<<<<<< HEAD

    state.path_cnt = 0;
    state.path_stack = NULL;
    path_add(&state, filename);
=======
    
    path_init(&state.path_state, filename, argv0);
>>>>>>> 3adc7a9d

    yyin = in;

    if (yyparse(&state) != 0)
        return 0;

    global_definition_t* def;
    list_for_each(&state.global_definitions, def) {
        free(def->param);
        free(def);
    }
    list_free_nodes(&state.global_definitions);

    free(state.scope_stack);

    return state.ecl;
}

static uint32_t
th06_find_sub(
    const thecl_t* ecl,
    char* name)
{
    uint32_t n = 0;
    thecl_sub_t* sub;
    list_for_each(&ecl->subs, sub) {
        if (!strcmp(sub->name, name)) return n;
        ++n;
    }
    fprintf(stderr, "%s: sub not found: %s\n", argv0, name);
    return 0;
}

static th06_instr_t*
th06_instr_serialize(
    const thecl_t* ecl,
    thecl_sub_t* sub,
    thecl_instr_t* instr)
{
    th06_instr_t* ret;
    ret = malloc(instr->size);
    ret->time = instr->time;
    ret->id = instr->id;
    ret->size = instr->size;

    if (instr->rank != 0xff) {
        ret->rank_mask = (instr->rank & 0xff) << 8;
        if (ecl->version == 6 || ecl->version == 7)
            ret->rank_mask &= 0x0f00;
    } else
        ret->rank_mask = 0xff00;

    if (ecl->version == 6)
        ret->param_mask = 0xff;
    else
        ret->param_mask = 0;

    int param_count = 0;
    thecl_param_t* param;
    unsigned char* param_data = ret->data;
    list_for_each(&instr->params, param) {
        if (param->stack)
            ret->param_mask |= 1 << param_count;
        ++param_count;
        if (param->type == 'n') {
            uint16_t num = th06_find_sub(ecl, param->value.val.z);
            memcpy(param_data, &num, sizeof(uint16_t));
            param_data += sizeof(uint16_t);
        } else if (param->type == 'N') {
            uint32_t num = th06_find_sub(ecl, param->value.val.z);
            memcpy(param_data, &num, sizeof(uint32_t));
            param_data += sizeof(uint32_t);
        } else if (param->type == 'o') {
            uint32_t label = label_offset(sub, param->value.val.z) - instr->offset;
            memcpy(param_data, &label, sizeof(uint32_t));
            param_data += sizeof(uint32_t);
        } else if (param->value.type == 'z') {
            if (ecl->version == 6) {
                memset(param_data, 0, 34);
                strncpy((char*)param_data, param->value.val.z, 34);
                param_data += 34;
            } else if (ecl->version == 7 || ecl->version == 95) {
                memset(param_data, 0, 48);
                strncpy((char*)param_data, param->value.val.z, 48);
                util_xor(param_data, 48, 0xaa, 0, 0);
                param_data += 48;
            } else if (ecl->version == 8) {
                switch (param_count) {
                case 4:
                case 5:
                    memset(param_data, 0, 48);
                    strncpy((char*)param_data, param->value.val.z, 48);
                    util_xor(param_data, 48, param_count == 4 ? 0xaa : 0xbb, 0, 0);
                    param_data += 48;
                    break;
                case 6:
                case 7:
                    memset(param_data, 0, 64);
                    strncpy((char*)param_data, param->value.val.z, 64);
                    util_xor(param_data, 64, param_count == 6 ? 0xdd : 0xee, 0, 0);
                    param_data += 64;
                    break;
                }
            }
        } else {
            value_t v = param->value;
            v.type = param->type;
            param_data += value_to_data(&v, param_data, instr->size - (param_data - (unsigned char*)ret));
        }
    }

    return ret;
}

static th06_timeline_instr_t*
th06_timeline_instr_serialize(
    const thecl_t* ecl,
    thecl_instr_t* instr)
{
    th06_timeline_instr_t* ret;
    ret = malloc(instr->size);
    ret->time = instr->time;
    ret->id = instr->id;
    ret->size = instr->size;
    ret->rank = ecl->version < 8 ? 0 : instr->rank;

    thecl_param_t* param;
    unsigned char* param_data = ret->data;
    int first = 1;
    list_for_each(&instr->params, param) {
        if (first) {
            if (param->type == 'n')
                ret->arg0 = th06_find_sub(ecl, param->value.val.z);
            else
                ret->arg0 = param->value.val.s;
            first = 0;
        } else {
            /* TODO: implement other param types if necessary */
            /* Or maybe it would be better to make a function that both this
               and th06_instr_serialize would use for writing param data? */
            value_t v = param->value;
            v.type = param->type;
            param_data += value_to_data(&v, param_data, instr->size - (param_data - (unsigned char*)ret));
        }
    }

    return ret;
}

static int
th06_compile(
    const thecl_t* ecl,
    FILE* out)
{
    const uint32_t magic = ecl->version == 9 ? 0x00000900 : 0x00000800;
    const size_t header_size = sizeof(th06_header_t) + ((ecl->version >= 8) ? sizeof(uint32_t) : 0);

    th06_header_t header = {
        .sub_count = ecl->sub_count
    };
    uint32_t* offsets;
    const th06_instr_t sentinel = {
        .time = 0xffffffff,
        .id = 0xffff,
        .size = sizeof(sentinel),
        .rank_mask = 0xff00,
        .param_mask = 0x00ff
    };

    thecl_timeline_t* iter_timeline;
    list_for_each(&ecl->timelines, iter_timeline)
        ++header.timeline_count;

    size_t timeline_count;
    if (ecl->version == 9)
        timeline_count = header.timeline_count;
    else if (ecl->version == 6) {
        timeline_count = 3;
        header.timeline_count = 0;
    } else
        timeline_count = 16;
    const size_t offset_count = timeline_count + header.sub_count;

    if (!file_seekable(out)) {
        fprintf(stderr, "%s: output is not seekable\n", argv0);
        return 0;
    }

    file_seek(out, header_size + offset_count * sizeof(uint32_t));

    offsets = calloc(offset_count, sizeof(*offsets));

    thecl_sub_t* sub;
    uint16_t max_opcode;
    /* TODO: Get max opcodes for the rest of the games */
    switch (ecl->version)
    {
    case 6:
        max_opcode = 135;
        break;
    default:
        max_opcode = 0xFFFFU;
        break;
    }
    size_t s = 0;
    list_for_each(&ecl->subs, sub) {
        offsets[timeline_count + s] = file_tell(out);

        thecl_instr_t* instr;
        list_for_each(&sub->instrs, instr) {
            th06_instr_t* raw_instr = th06_instr_serialize(ecl, sub, instr);
            file_write(out, raw_instr, raw_instr->size);
            if (raw_instr->id > max_opcode) {
                fprintf(stderr, "%s: warning: opcode: id %hu was higher than the maximum %hu\n", argv0, raw_instr->id, max_opcode);
            }
            free(raw_instr);
        }

        file_write(out, &sentinel, sizeof(sentinel));

        ++s;
    }

    char timeline_sentinel_th6[4] = {0xff, 0xff, 0x04, 0x00};
    char timeline_sentinel_th8[8] = {0xff, 0xff, 0xff, 0xff, 0x00, 0x00, 0x00, 0x00};

    size_t o = 0;
    thecl_sub_t* timeline;
    list_for_each(&ecl->timelines, timeline) {
        offsets[o++] = file_tell(out);

        thecl_instr_t* instr;
        list_for_each(&timeline->instrs, instr) {
            th06_timeline_instr_t* raw_instr = th06_timeline_instr_serialize(ecl, instr);

            file_write(out, raw_instr, raw_instr->size);
            free(raw_instr);
        }

        file_write(out, ecl->version < 8 ? timeline_sentinel_th6 : timeline_sentinel_th8, ecl->version < 8 ? 4 : 8);
    }

    if (ecl->version != 9 && ecl->version != 6)
        offsets[o] = file_tell(out);

    file_seek(out, 0);
    if (ecl->version >= 8)
        file_write(out, &magic, sizeof(magic));
    file_write(out, &header, sizeof(header));
    file_write(out, offsets, offset_count * sizeof(*offsets));
    free(offsets);

    return 1;
}

const thecl_module_t th06_ecl = {
    .open = th06_open,
    .trans = th06_trans,
    .dump = th06_dump,
    .parse = th06_parse,
    .compile = th06_compile,
    .create_header = NULL
};<|MERGE_RESOLUTION|>--- conflicted
+++ resolved
@@ -1351,15 +1351,8 @@
     state.ecl->version = version;
     state.instr_format = th06_find_format;
     state.instr_size = th06_instr_size;
-<<<<<<< HEAD
-
-    state.path_cnt = 0;
-    state.path_stack = NULL;
-    path_add(&state, filename);
-=======
-    
+
     path_init(&state.path_state, filename, argv0);
->>>>>>> 3adc7a9d
 
     yyin = in;
 
