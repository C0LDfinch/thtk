--- conflicted
+++ resolved
@@ -360,11 +360,7 @@
 %precedence SIN COS SQRT
 %precedence DEC
 
-<<<<<<< HEAD
 %expect 5
-=======
-%expect 17
->>>>>>> bafbdbbb
 %%
 
 Statements:
@@ -670,16 +666,6 @@
     | Instructions RANK ":" { state->instr_rank = parse_rank(state, $2); } Instruction { state->instr_rank = parse_rank(state, "*"); } ";"
     ;
 
-<<<<<<< HEAD
-=======
-ParenExpression:
-      "(" Expression ")"
-        { $$ = $2; }
-    |  /*%expect 8*/ { yyerror(state, "deprecated syntax, use parens around expr"); } Expression  /*%expect 2*/
-        { $$ = $2; }
-    ;
-
->>>>>>> bafbdbbb
 Block:
       /* Moving the old if ... gotos to Block, because if else would break with them being in Instruction. */
       "if" "(" Expression[cond] ")" "goto" Label[label] "@" Integer[time] ";" {
@@ -742,11 +728,7 @@
       ;
 
 IfBlock:
-<<<<<<< HEAD
     "unless" "(" Expression[cond] ")"  %expect 1 {
-=======
-    "unless" ParenExpression[cond]  /*%expect 1*/ {
->>>>>>> bafbdbbb
           char labelstr[256];
           snprintf(labelstr, 256, "unless_%i_%i", yylloc.first_line, yylloc.first_column);
           list_prepend_new(&state->block_stack, strdup(labelstr));
@@ -760,11 +742,7 @@
           free(head->data);
           list_del(&state->block_stack, head);
         }
-<<<<<<< HEAD
     | "if" "(" Expression[cond] ")"  %expect 1 {
-=======
-    | "if" ParenExpression[cond]  /*%expect 1*/ {
->>>>>>> bafbdbbb
           char labelstr[256];
           snprintf(labelstr, 256, "if_%i_%i", yylloc.first_line, yylloc.first_column);
           list_prepend_new(&state->block_stack, strdup(labelstr));
@@ -1447,11 +1425,7 @@
         $$->value.val.f = var_stack(state, state->current_sub, $2);
         free($2);
       }
-<<<<<<< HEAD
-    | IDENTIFIER  %expect 1 {
-=======
     | IDENTIFIER  /*%expect 2*/ {
->>>>>>> bafbdbbb
         if (var_exists(state, state->current_sub, $1)) {
             int type = var_type(state, state->current_sub, $1);
             if (type == '?') {
