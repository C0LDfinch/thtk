add_library(util STATIC
<<<<<<< HEAD
  file.c list.c program.c util.c value.c mygetopt.c
  file.h list.h program.h util.h value.h mygetopt.h
)
target_compile_options(util PRIVATE ${THTK_WARNING_FLAGS})
=======
  file.c list.c program.c util.c value.c mygetopt.c seqmap.c path.c 
  file.h list.h program.h util.h value.h mygetopt.h seqmap.h path.h
)
>>>>>>> 3adc7a9d
<|MERGE_RESOLUTION|>--- conflicted
+++ resolved
@@ -1,11 +1,5 @@
 add_library(util STATIC
-<<<<<<< HEAD
-  file.c list.c program.c util.c value.c mygetopt.c
-  file.h list.h program.h util.h value.h mygetopt.h
-)
-target_compile_options(util PRIVATE ${THTK_WARNING_FLAGS})
-=======
   file.c list.c program.c util.c value.c mygetopt.c seqmap.c path.c 
   file.h list.h program.h util.h value.h mygetopt.h seqmap.h path.h
 )
->>>>>>> 3adc7a9d
+target_compile_options(util PRIVATE ${THTK_WARNING_FLAGS})